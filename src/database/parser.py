<<<<<<< HEAD
from PyPDF2 import PdfReader
=======
>>>>>>> 9db79c2e
from typing import List

import re
import os

class SectionScraper:
    '''Scrapes sections out of PDF dumps'''

    skill_sections = [
        "skills",
        "skill highlights",
        "summary of skills",
    ]

    experience_sections = [
        "work history",
        "work experience",
        "experience",
        "professional experience",
        "professional history",
    ]

    education_sections = [
        "education",
        "education and training",
        "educational background",
        "teaching experience",
        "corporate experience"
    ]

    sections = skill_sections + experience_sections + education_sections + [
        "summary",
        "highlights",
        "professional summary",
        "core qualifications",
        "languages",
        "professional profile",
        "relevant experience",
        "affiliations",
        "certifications",
        "qualifications",
        "accomplishments",
        "additional information",
        "core accomplishments",
        "career overview",
        "core strengths",
        "interests",
        "professional affiliations",
        "online profile",
        "certifications and trainings",
        "credentials",
        "personal information",
        "career focus",
        "executive profile",
        "military experience",
        "community service",
        "presentasions",
        "publications",
        "community leadership positions",
        "license",
        "computer skills",
        "presentations",
        "volunteer work",
        "awards and publications",
        "activities and honors",
        "volunteer associations",
    ]

<<<<<<< HEAD
=======
class SectionScraper:
    '''Scrapes sections out of PDF dumps'''

    skill_sections = [
        "skills",
        "skill highlights",
        "summary of skills",
    ]

    experience_sections = [
        "work history",
        "work experience",
        "experience",
        "professional experience",
        "professional history",
    ]

    education_sections = [
        "education",
        "education and training",
        "educational background",
        "teaching experience",
        "corporate experience"
    ]

    sections = skill_sections + experience_sections + education_sections + [
        "summary",
        "highlights",
        "professional summary",
        "core qualifications",
        "languages",
        "professional profile",
        "relevant experience",
        "affiliations",
        "certifications",
        "qualifications",
        "accomplishments",
        "additional information",
        "core accomplishments",
        "career overview",
        "core strengths",
        "interests",
        "professional affiliations",
        "online profile",
        "certifications and trainings",
        "credentials",
        "personal information",
        "career focus",
        "executive profile",
        "military experience",
        "community service",
        "presentasions",
        "publications",
        "community leadership positions",
        "license",
        "computer skills",
        "presentations",
        "volunteer work",
        "awards and publications",
        "activities and honors",
        "volunteer associations",
    ]

>>>>>>> 9db79c2e
    def remove_prefix(text: str, prefix: str) -> str:
        if prefix:
            if text.lower().startswith(prefix.lower()):
                return text[len(prefix):]
        return text
    
    def remove_suffix(text: str, suffix: str) -> str:
        if suffix:
            if text.lower().endswith(suffix.lower()):
                return text[:-len(suffix)]
        return text
    
    def _read(self, source) -> str:
        text = source
        
        return text

    def scrape_skills(self, source: str) -> str:
        text = self._read(source)
        res = re.search(f"\n({'|'.join(self.skill_sections)})(\n.*)+?(\n({'|'.join(self.sections)})\n|$)", text, re.IGNORECASE)
        if res:
            i, j = res.span()
            content: str = SectionScraper.remove_prefix(text[i:j].strip(), res.groups()[0])
            for header in SectionScraper.sections:
                content = SectionScraper.remove_suffix(content, header)
            
            # Transform bullet points to comma separated list
            output = ", ".join(content.strip().split("\n"))

            return output
        else:
            return "Not Found"

    def scrape_experience(self, source: str) -> str:
        text = self._read(source)
        res = re.search(f"\n({'|'.join(self.experience_sections)})(\n.*)+?(\n({'|'.join(self.sections)})\n|$)", text, re.IGNORECASE)
        if res:
            i, j = res.span()
            content: str = SectionScraper.remove_prefix(text[i:j].strip(), res.groups()[0])
            for header in SectionScraper.sections:
                content = SectionScraper.remove_suffix(content, header)
            
            # cheating by detecting "company name" to detect lines containing jobs
            lines = content.splitlines()
            output = []
            keywords = [
                "Director",
                "Manager",
                "Analyst",
                "Specialist",
                "Recruiter",
                "Representative",
                "Coordinator",
                "Lead",
                "Consultant",
                "Volunteer",
                "Assistant",
                "Technician",
                "Supervisor",
                "Associate",
                "Intern",
                "Counselor",
                "Advocate"
            ]
            for line in lines:
                for keyword in keywords:
                    if keyword in line.strip():
                        output.extend(re.findall(f"[A-Z][a-zA-Z ]*{keyword}[a-zA-Z ]*", line.strip()))
                        break
                    elif "company name" != line.lower().strip() and "company name" in line.lower().strip():
                        output.append(line)

            if output:
                return ", ".join(list(set(output)))
            else:
                return "Not Found"
        else:
            return "Not Found"

    def scrape_education(self, source: str) -> str:
        text = self._read(source)
        res = re.search(f"\n({'|'.join(self.education_sections)})(\n.*)+?(\n({'|'.join(self.sections)})\n|$)", text, re.IGNORECASE)
        if res:
            i, j = res.span()
            content = SectionScraper.remove_prefix(text[i:j].strip(), res.groups()[0])
            for header in SectionScraper.sections:
                content = SectionScraper.remove_suffix(content, header)
            
            # scrape universities
            regex: List[str] = []
            regex.extend(re.findall("university of [a-zA-Z ]+", content, re.IGNORECASE))
            regex.extend(re.findall("[a-zA-Z ]+ university", content, re.IGNORECASE))
            regex.extend(re.findall("[a-zA-Z ]+ college", content, re.IGNORECASE))
            regex.extend(re.findall("college of [a-zA-Z ]+", content, re.IGNORECASE))
            regex.extend(re.findall("([a-zA-Z ]* institute of [a-zA-Z ]+|[a-zA-Z ]+ institute)", content, re.IGNORECASE))
            regex.extend(re.findall("[a-zA-Z ]+ high school", content, re.IGNORECASE))
            regex.extend(re.findall("[a-zA-Z ]+ seminary", content, re.IGNORECASE))
            regex.extend(re.findall("[a-zA-Z ]+ center", content, re.IGNORECASE))
            regex.extend(re.findall("[a-zA-Z ]+ training program", content, re.IGNORECASE))

            if regex:
                return ", ".join(list(set(regex)))
            else:
                return "Not Found"
        else:
            return "Not Found"

SectionScraper.sections.sort(key=lambda s: len(s), reverse=True)<|MERGE_RESOLUTION|>--- conflicted
+++ resolved
@@ -1,11 +1,6 @@
-<<<<<<< HEAD
-from PyPDF2 import PdfReader
-=======
->>>>>>> 9db79c2e
 from typing import List
 
 import re
-import os
 
 class SectionScraper:
     '''Scrapes sections out of PDF dumps'''
@@ -70,72 +65,6 @@
         "volunteer associations",
     ]
 
-<<<<<<< HEAD
-=======
-class SectionScraper:
-    '''Scrapes sections out of PDF dumps'''
-
-    skill_sections = [
-        "skills",
-        "skill highlights",
-        "summary of skills",
-    ]
-
-    experience_sections = [
-        "work history",
-        "work experience",
-        "experience",
-        "professional experience",
-        "professional history",
-    ]
-
-    education_sections = [
-        "education",
-        "education and training",
-        "educational background",
-        "teaching experience",
-        "corporate experience"
-    ]
-
-    sections = skill_sections + experience_sections + education_sections + [
-        "summary",
-        "highlights",
-        "professional summary",
-        "core qualifications",
-        "languages",
-        "professional profile",
-        "relevant experience",
-        "affiliations",
-        "certifications",
-        "qualifications",
-        "accomplishments",
-        "additional information",
-        "core accomplishments",
-        "career overview",
-        "core strengths",
-        "interests",
-        "professional affiliations",
-        "online profile",
-        "certifications and trainings",
-        "credentials",
-        "personal information",
-        "career focus",
-        "executive profile",
-        "military experience",
-        "community service",
-        "presentasions",
-        "publications",
-        "community leadership positions",
-        "license",
-        "computer skills",
-        "presentations",
-        "volunteer work",
-        "awards and publications",
-        "activities and honors",
-        "volunteer associations",
-    ]
-
->>>>>>> 9db79c2e
     def remove_prefix(text: str, prefix: str) -> str:
         if prefix:
             if text.lower().startswith(prefix.lower()):
